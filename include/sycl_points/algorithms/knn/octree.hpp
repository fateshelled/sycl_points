#pragma once

#include <Eigen/Core>
#include <algorithm>
#include <array>
#include <cstddef>
#include <cstdint>
#include <limits>
#include <memory>
#include <numeric>
#include <stdexcept>
#include <sycl/sycl.hpp>
#include <sycl_points/algorithms/knn/knn.hpp>
#include <sycl_points/algorithms/knn/result.hpp>
#include <sycl_points/points/point_cloud.hpp>
#include <sycl_points/utils/sycl_utils.hpp>
#include <type_traits>
#include <utility>
#include <vector>

namespace sycl_points {

namespace algorithms {

namespace knn {

namespace {

/// @brief Compute the squared Euclidean distance between two 4D points.
/// @param a The first point.
/// @param b The second point.
/// @return The squared Euclidean distance.
inline float squared_distance(const PointType& a, const PointType& b) {
    const PointType diff = eigen_utils::subtract<4, 1>(a, b);
    return eigen_utils::frobenius_norm<4>(diff);
}

// These helpers are declared inline to keep their definitions in the header ODR-safe across translation units.
/// @brief Compute the edge lengths of an axis-aligned bounding box.
inline Eigen::Vector3f axis_lengths(const Eigen::Vector3f& min_bounds, const Eigen::Vector3f& max_bounds) {
    return max_bounds - min_bounds;
}

/// @brief Compute the squared distance from a point to an axis-aligned bounding box.
/// @param min_bounds Minimum coordinates of the bounding box.
/// @param max_bounds Maximum coordinates of the bounding box.
/// @param point The point to measure distance from.
/// @return The squared distance from the point to the bounding box.
inline float distance_to_aabb(const Eigen::Vector3f& min_bounds, const Eigen::Vector3f& max_bounds,
                              const Eigen::Vector3f& point) {
    // Cache the query coordinates to avoid recomputing point.x()/y()/z().
    const float px = point.x();
    const float py = point.y();
    const float pz = point.z();
    // Clamp the query position against the bounding box extents along each axis.
    const float dx = sycl::fmax(0.0f, sycl::fmax(min_bounds.x() - px, px - max_bounds.x()));
    const float dy = sycl::fmax(0.0f, sycl::fmax(min_bounds.y() - py, py - max_bounds.y()));
    const float dz = sycl::fmax(0.0f, sycl::fmax(min_bounds.z() - pz, pz - max_bounds.z()));
    // Return the squared Euclidean distance from the query point to the box surface.
    return dx * dx + dy * dy + dz * dz;
}
}  // namespace

/// @brief Octree data structure that will support parallel construction and neighbour search on SYCL devices.
class Octree : public KNNBase {
public:
    using Ptr = std::shared_ptr<Octree>;

    /// @brief Axis-aligned bounding box helper used during host-side operations.
    struct BoundingBox {
        Eigen::Vector3f min_bounds;
        Eigen::Vector3f max_bounds;

        [[nodiscard]] bool contains(const Eigen::Vector3f& point) const {
            return point.x() >= min_bounds.x() && point.x() <= max_bounds.x() && point.y() >= min_bounds.y() &&
                   point.y() <= max_bounds.y() && point.z() >= min_bounds.z() && point.z() <= max_bounds.z();
        }

        [[nodiscard]] bool contains(const PointType& point) const {
            return contains(Eigen::Vector3f(point.x(), point.y(), point.z()));
        }

        [[nodiscard]] bool intersects(const BoundingBox& other) const {
            return !(other.min_bounds.x() > max_bounds.x() || other.max_bounds.x() < min_bounds.x() ||
                     other.min_bounds.y() > max_bounds.y() || other.max_bounds.y() < min_bounds.y() ||
                     other.min_bounds.z() > max_bounds.z() || other.max_bounds.z() < min_bounds.z());
        }

        [[nodiscard]] bool fully_contains(const BoundingBox& other) const {
            return other.min_bounds.x() >= min_bounds.x() && other.max_bounds.x() <= max_bounds.x() &&
                   other.min_bounds.y() >= min_bounds.y() && other.max_bounds.y() <= max_bounds.y() &&
                   other.min_bounds.z() >= min_bounds.z() && other.max_bounds.z() <= max_bounds.z();
        }

        [[nodiscard]] Eigen::Vector3f center() const { return 0.5f * (min_bounds + max_bounds); }

        EIGEN_MAKE_ALIGNED_OPERATOR_NEW
    };

    /// @brief Compact representation of a node shared between host and device.
    struct Node {
        BoundingBox bounds;
        uint32_t is_leaf;
        // Union stores either the metadata for leaf nodes or the child indices for internal nodes.
        union {
            struct {
                uint32_t start_index;
                uint32_t point_count;
                uint32_t padding[6];
            } leaf;
            int32_t children[8];
        } data;
        uint32_t padding;

        EIGEN_MAKE_ALIGNED_OPERATOR_NEW
    };

    static_assert(std::is_standard_layout_v<Node>, "Octree::Node must remain standard-layout");

    static_assert(sizeof(Node) == 64, "Octree::Node must remain 64 bytes");

    /// @brief Construct an empty Octree instance that is ready to be built.
    /// @param queue Device queue used for all SYCL operations.
    /// @param resolution Leaf node resolution expressed in metres.
    /// @param max_points_per_node Maximum number of points per leaf node before subdivision.
    Octree(const sycl_utils::DeviceQueue& queue, float resolution, size_t max_points_per_node);

    /// @brief Build an Octree from the given point cloud on the specified queue.
    /// @param queue Device queue used for the construction kernels.
    /// @param points Input point cloud.
    /// @param resolution Leaf node resolution expressed in metres.
    /// @param max_points_per_node Maximum number of points per leaf node before subdivision.
    /// @return Shared pointer to the constructed Octree.
    static Ptr build(const sycl_utils::DeviceQueue& queue, const PointCloudShared& points, float resolution,
                     size_t max_points_per_node = 32);

    /// @brief Execute a k-nearest neighbour query for the supplied queries.
    /// @param queries Query point cloud.
    /// @param k Number of neighbours to gather.
    /// @tparam MAX_DEPTH Maximum number of nodes kept on the traversal stack.
    /// @tparam MAX_K Maximum number of neighbours that can be requested.
    /// @return Result container that stores neighbour indices and squared distances.
    sycl_utils::events knn_search_async(
        const PointCloudShared& queries, const size_t k, KNNResult& result,
        const std::vector<sycl::event>& depends = std::vector<sycl::event>()) const override;

    /// @brief Accessor for the resolution that was requested at build time.
    [[nodiscard]] float resolution() const { return this->resolution_; }

    /// @brief Accessor for the maximum number of points per node.
    [[nodiscard]] size_t max_points_per_node() const { return this->max_points_per_node_; }

    /// @brief Number of points stored in the Octree.
    [[nodiscard]] size_t size() const { return this->total_point_count_; }

<<<<<<< HEAD
    /// @brief Insert a new point into the tree.
    void insert(const PointType& point);

    /// @brief Remove the first point matching the provided coordinates within a tolerance.
    /// @return True when a point was removed.
    bool remove(const PointType& point, float tolerance = 1e-5f);

    /// @brief Compact the tree by removing nodes flagged for deletion.
    void remove_nodes_by_flags(const shared_vector<uint8_t>& flags, const shared_vector<int32_t>& indices);

    /// @brief Delete all points inside the provided bounding box.
    /// @return Number of points removed.
    size_t delete_box(const BoundingBox& region);

    /// @brief Gather all point identifiers that lie within the radius from the query point.
    [[nodiscard]] std::vector<int32_t> radius_search(const PointType& query, float radius) const;

    /// @brief Retrieve a snapshot of the points stored in the tree in canonical order.
    [[nodiscard]] std::vector<PointType> snapshot_points() const;

    /// @brief Retrieve the original identifiers for the snapshot points in the same order.
    [[nodiscard]] std::vector<int32_t> snapshot_ids() const;

=======
>>>>>>> a0a3679c
private:
    /// @brief Host-side storage for a point and its persistent identifier.
    struct PointRecord {
        PointType point;
        int32_t id;
    };

    /// @brief Work item stored in traversal stacks during neighbour searches.
    /// @details Encodes the node index and the squared distance used to prioritise traversal.
    struct NodeEntry {
        int32_t nodeIdx;  // node index
        float dist_sq;    // squared distance to splitting plane
    };

    /// @brief Rebuild the tree from a dense point cloud.
    void build_from_cloud(const PointCloudShared& points);
    /// @brief Allocate a new host-side node and trigger subdivision if necessary.
    int32_t create_host_node(const Eigen::Vector3f& min_bounds, const Eigen::Vector3f& max_bounds,
                             std::vector<PointRecord>&& points, size_t depth);
    /// @brief Split the provided leaf node when it exceeds capacity.
    void subdivide_leaf(int32_t node_index, size_t depth);

    /// @brief Compute the bounding box of a specific child octant.
    BoundingBox child_bounds(const Node& node, size_t child_index) const;
    /// @brief Refresh the cached subtree size after structural changes.
    void recompute_subtree_size(int32_t node_index);
    /// @brief Synchronise host-side data into device-visible buffers.
    void sync_device_buffers();
    /// @brief Const-qualified overload that forwards to the non-const synchronisation path.
    void sync_device_buffers() const;

    sycl_utils::DeviceQueue queue_;
    float resolution_;
    size_t max_points_per_node_;
    Eigen::Vector3f bbox_min_;
    Eigen::Vector3f bbox_max_;
    int32_t root_index_;
    size_t total_point_count_;
    int32_t next_point_id_;
    /// @brief Host-side mirror of the node array shared with device buffers.
    mutable std::vector<Node> host_nodes_;
    /// @brief Points stored per leaf node for host-side updates.
    mutable std::vector<std::vector<PointRecord>> host_leaf_points_;
    /// @brief Cached subtree sizes used to accelerate host queries and updates.
    mutable std::vector<size_t> host_subtree_sizes_;
    mutable shared_vector<Node> nodes_;
    mutable PointContainerShared device_points_;
    mutable shared_vector<int32_t> device_point_ids_;
    mutable bool device_dirty_;

    template <size_t MAX_K, size_t MAX_DEPTH>
    sycl_utils::events knn_search_async_impl(const PointCloudShared& queries, size_t k, KNNResult& result,
                                             const std::vector<sycl::event>& depends) const;
};

/// @brief Initialise the octree with the provided execution queue and parameters.
/// @param queue Device queue used for all SYCL operations.
/// @param resolution Leaf node resolution expressed in metres.
/// @param max_points_per_node Maximum number of points per leaf node before subdivision.
inline Octree::Octree(const sycl_utils::DeviceQueue& queue, float resolution, size_t max_points_per_node)
    : queue_(queue),
      resolution_(resolution),
      max_points_per_node_(max_points_per_node),
      bbox_min_(std::numeric_limits<float>::infinity(), std::numeric_limits<float>::infinity(),
                std::numeric_limits<float>::infinity()),
      bbox_max_(std::numeric_limits<float>::lowest(), std::numeric_limits<float>::lowest(),
                std::numeric_limits<float>::lowest()),
      root_index_(-1),
      total_point_count_(0),
      next_point_id_(0),
      host_nodes_(),
      host_leaf_points_(),
      host_subtree_sizes_(),
      nodes_(*queue_.ptr),
      device_points_(*queue_.ptr),
      device_point_ids_(*queue_.ptr),
      device_dirty_(true) {}

/// @brief Populate the octree from an entire point cloud.
/// @details The method resets any previously stored data and rebuilds the hierarchy from scratch.
/// @param points Input point cloud.
inline void Octree::build_from_cloud(const PointCloudShared& points) {
    if (!this->queue_.ptr) {
        throw std::runtime_error("Octree queue is not initialised");
    }

    // Reset cached host/device structures before rebuilding the tree.
    this->host_nodes_.clear();
    this->host_leaf_points_.clear();
    this->host_subtree_sizes_.clear();
    this->total_point_count_ = 0;
    this->root_index_ = -1;
    this->device_dirty_ = true;
    if (!points.points) {
        throw std::runtime_error("Point cloud is not initialised");
    }

    const size_t point_count = points.points->size();
    if (point_count == 0) {
        this->bbox_min_ = Eigen::Vector3f(0.0f, 0.0f, 0.0f);
        this->bbox_max_ = Eigen::Vector3f(0.0f, 0.0f, 0.0f);
        this->nodes_.clear();
        this->device_points_.clear();
        this->device_point_ids_.clear();
        return;
    }

    this->bbox_min_ = Eigen::Vector3f(std::numeric_limits<float>::infinity(), std::numeric_limits<float>::infinity(),
                                      std::numeric_limits<float>::infinity());
    this->bbox_max_ = Eigen::Vector3f(std::numeric_limits<float>::lowest(), std::numeric_limits<float>::lowest(),
                                      std::numeric_limits<float>::lowest());

    std::vector<PointRecord> records(point_count);
    for (size_t i = 0; i < point_count; ++i) {
        const auto point = (*points.points)[i];
        this->bbox_min_.x() = std::min(this->bbox_min_.x(), point.x());
        this->bbox_min_.y() = std::min(this->bbox_min_.y(), point.y());
        this->bbox_min_.z() = std::min(this->bbox_min_.z(), point.z());
        this->bbox_max_.x() = std::max(this->bbox_max_.x(), point.x());
        this->bbox_max_.y() = std::max(this->bbox_max_.y(), point.y());
        this->bbox_max_.z() = std::max(this->bbox_max_.z(), point.z());

        records[i] = PointRecord{point, static_cast<int32_t>(i)};
    }

    const float epsilon = std::max(1e-5f, this->resolution_ * 0.5f);
    this->bbox_min_ -= Eigen::Vector3f(epsilon, epsilon, epsilon);
    this->bbox_max_ += Eigen::Vector3f(epsilon, epsilon, epsilon);

    this->root_index_ = this->create_host_node(this->bbox_min_, this->bbox_max_, std::move(records), 0);
    this->total_point_count_ = point_count;
    this->next_point_id_ = static_cast<int32_t>(point_count);
}

/// @brief Create a host node and recursively subdivide it when necessary.
/// @param min_bounds Minimum coordinates of the node's bounding box.
/// @param max_bounds Maximum coordinates of the node's bounding box.
/// @param points Points contained within the node's bounding box.
/// @param depth Current depth of the node in the tree.
/// @return Index of the created node inside @c host_nodes_.
inline int32_t Octree::create_host_node(const Eigen::Vector3f& min_bounds, const Eigen::Vector3f& max_bounds,
                                        std::vector<PointRecord>&& points, size_t depth) {
    Node node{};
    node.bounds.min_bounds = min_bounds;
    node.bounds.max_bounds = max_bounds;
    node.is_leaf = 1u;
    node.data.leaf.start_index = 0u;
    node.data.leaf.point_count = static_cast<uint32_t>(points.size());

    const int32_t node_index = static_cast<int32_t>(this->host_nodes_.size());
    this->host_nodes_.push_back(node);
    this->host_leaf_points_.push_back(std::move(points));
    this->host_subtree_sizes_.push_back(this->host_leaf_points_.back().size());

    this->subdivide_leaf(node_index, depth);
    return node_index;
}

/// @brief Split a leaf node into up to eight child nodes when it exceeds capacity.
/// @param node_index Index of the leaf node that may be subdivided.
/// @param depth Depth of the node to guard against excessive recursion.
inline void Octree::subdivide_leaf(int32_t node_index, size_t depth) {
    const Node node_snapshot = this->host_nodes_[static_cast<size_t>(node_index)];
    if (node_snapshot.is_leaf == 0u) {
        return;
    }

    auto& points = this->host_leaf_points_[static_cast<size_t>(node_index)];
    const auto lengths = axis_lengths(node_snapshot.bounds.min_bounds, node_snapshot.bounds.max_bounds);
    const float max_axis = std::max({lengths.x(), lengths.y(), lengths.z()});
    if (points.size() <= this->max_points_per_node_ || max_axis <= this->resolution_ || depth >= 32) {
        this->host_subtree_sizes_[static_cast<size_t>(node_index)] = points.size();
        this->host_nodes_[static_cast<size_t>(node_index)].data.leaf.point_count = static_cast<uint32_t>(points.size());
        return;
    }

    const Eigen::Vector3f center = 0.5f * (node_snapshot.bounds.min_bounds + node_snapshot.bounds.max_bounds);

    std::vector<PointRecord> local_points = std::move(points);
    std::array<std::vector<PointRecord>, 8> child_points;
    for (const auto& record : local_points) {
        int octant = 0;
        if (record.point.x() >= center.x()) {
            octant |= 1;
        }
        if (record.point.y() >= center.y()) {
            octant |= 2;
        }
        if (record.point.z() >= center.z()) {
            octant |= 4;
        }
        child_points[static_cast<size_t>(octant)].push_back(record);
    }

    Node& node_ref = this->host_nodes_[static_cast<size_t>(node_index)];
    node_ref.is_leaf = 0u;
    this->host_leaf_points_[static_cast<size_t>(node_index)].clear();
    this->host_subtree_sizes_[static_cast<size_t>(node_index)] = 0;

    for (size_t child = 0; child < 8; ++child) {
        node_ref.data.children[child] = -1;
    }

    for (size_t child = 0; child < child_points.size(); ++child) {
        if (child_points[child].empty()) {
            continue;
        }

        const auto child_bounds_value = this->child_bounds(node_snapshot, child);
        const int32_t child_index = this->create_host_node(child_bounds_value.min_bounds, child_bounds_value.max_bounds,
                                                           std::move(child_points[child]), depth + 1);
        Node& refreshed_node = this->host_nodes_[static_cast<size_t>(node_index)];
        refreshed_node.data.children[child] = child_index;
        this->host_subtree_sizes_[static_cast<size_t>(node_index)] +=
            this->host_subtree_sizes_[static_cast<size_t>(child_index)];
    }

    // Reacquire the node reference because create_host_node() may reallocate host_nodes_.
    Node& final_node_ref = this->host_nodes_[static_cast<size_t>(node_index)];
    if (this->host_subtree_sizes_[static_cast<size_t>(node_index)] == 0) {
        final_node_ref.is_leaf = 1u;
        this->host_leaf_points_[static_cast<size_t>(node_index)].clear();
        for (size_t child = 0; child < 8; ++child) {
            final_node_ref.data.children[child] = -1;
        }
        final_node_ref.data.leaf.point_count = 0;
    }
}

<<<<<<< HEAD
/// @brief Insert a single point into the octree.
/// @param point The point to insert.
inline void Octree::insert(const PointType& point) {
    this->ensure_root_bounds(point);
    const int32_t id = this->next_point_id_++;
    this->insert_recursive(this->root_index_, point, id, 0);
    this->total_point_count_ += 1;
    this->device_dirty_ = true;
}

/// @brief Internal helper that performs the recursive insert traversal.
/// @param node_index Index of the current node.
/// @param point Point to be inserted.
/// @param id Stable identifier assigned to the point.
/// @param depth Current depth of the traversal for termination checks.
inline void Octree::insert_recursive(int32_t node_index, const PointType& point, int32_t id, size_t depth) {
    Node& node = this->host_nodes_[static_cast<size_t>(node_index)];
    if (node.is_leaf) {
        this->host_leaf_points_[static_cast<size_t>(node_index)].push_back(PointRecord{point, id});
        this->host_subtree_sizes_[static_cast<size_t>(node_index)] =
            this->host_leaf_points_[static_cast<size_t>(node_index)].size();
        node.data.leaf.point_count =
            static_cast<uint32_t>(this->host_leaf_points_[static_cast<size_t>(node_index)].size());
        this->subdivide_leaf(node_index, depth);
        return;
    }

    int octant = 0;
    {
        const Eigen::Vector3f min_bounds = node.min_bounds;
        const Eigen::Vector3f max_bounds = node.max_bounds;
        const Eigen::Vector3f center = 0.5f * (min_bounds + max_bounds);

        if (point.x() >= center.x()) {
            octant |= 1;
        }
        if (point.y() >= center.y()) {
            octant |= 2;
        }
        if (point.z() >= center.z()) {
            octant |= 4;
        }
    }

    const size_t child_index = static_cast<size_t>(octant);
    if (child_index >= 8) {
        throw std::out_of_range("Octree child index out of bounds");
    }
    const int32_t existing_child = node.data.children[child_index];
    if (existing_child < 0) {
        std::vector<PointRecord> new_points;
        new_points.push_back(PointRecord{point, id});
        const auto child_bounds_value = this->child_bounds(node, child_index);
        const int32_t new_child = this->create_host_node(child_bounds_value.min_bounds, child_bounds_value.max_bounds,
                                                         std::move(new_points), depth + 1);
        Node& refreshed_node = this->host_nodes_[static_cast<size_t>(node_index)];
        refreshed_node.data.children[child_index] = new_child;
    } else {
        this->insert_recursive(existing_child, point, id, depth + 1);
    }

    this->recompute_subtree_size(node_index);
}

/// @brief Remove the first point matching the query within the specified tolerance.
/// @param point Position of the target point.
/// @param tolerance Euclidean distance tolerance used for comparisons.
/// @return True when a matching point was found and removed.
inline bool Octree::remove(const PointType& point, float tolerance) {
    if (this->root_index_ < 0) {
        return false;
    }
    const float tolerance_sq = tolerance * tolerance;
    const bool removed = this->remove_recursive(this->root_index_, point, tolerance_sq);
    if (removed) {
        this->total_point_count_ -= 1;
        this->device_dirty_ = true;
    }
    return removed;
}

/// @brief Remove nodes according to externally computed flags and remap surviving identifiers.
/// @param flags Inclusion flags where zero indicates removal and non-zero keeps the point.
/// @param indices Mapping from old identifiers to compacted indices for kept points.
inline void Octree::remove_nodes_by_flags(const shared_vector<uint8_t>& flags,
                                          const shared_vector<int32_t>& indices) {
    const size_t current_size = this->total_point_count_;
    if (flags.size() != current_size || indices.size() != current_size) {
        throw std::runtime_error("flags size must match octree point count.");
    }

    if (current_size == 0 || this->root_index_ < 0) {
        return;
    }

    // Hint that the flag buffers will be accessed on the host prior to compaction.
    this->queue_.set_accessed_by_host(flags.data(), current_size);
    this->queue_.set_accessed_by_host(indices.data(), current_size);

    const auto* flags_ptr = flags.data();
    const auto* indices_ptr = indices.data();

    size_t new_total = 0;
    int32_t max_identifier = -1;

    for (size_t node_idx = 0; node_idx < this->host_nodes_.size(); ++node_idx) {
        Node& node = this->host_nodes_[node_idx];
        if (!node.is_leaf) {
            continue;
        }

        auto& points = this->host_leaf_points_[node_idx];
        size_t write_idx = 0;

        for (size_t read_idx = 0; read_idx < points.size(); ++read_idx) {
            PointRecord& record = points[read_idx];
            const int32_t record_id = record.id;

            if (record_id < 0 || static_cast<size_t>(record_id) >= current_size) {
                // Preserve points that fall outside of the provided flag range.
                points[write_idx++] = record;
                max_identifier = std::max(max_identifier, record.id);
                ++new_total;
                continue;
            }

            if (flags_ptr[record_id] == 0) {
                continue;
            }

            const int32_t remapped_id = indices_ptr[record_id];
            if (remapped_id < 0) {
                throw std::runtime_error("indices must provide non-negative ids for kept points.");
            }

            record.id = remapped_id;
            points[write_idx++] = record;
            max_identifier = std::max(max_identifier, remapped_id);
            ++new_total;
        }

        points.resize(write_idx);
        this->host_subtree_sizes_[node_idx] = write_idx;
        node.data.leaf.point_count = static_cast<uint32_t>(write_idx);
    }

    // Release the host access hints as compaction is complete.
    this->queue_.clear_accessed_by_host(flags.data(), current_size);
    this->queue_.clear_accessed_by_host(indices.data(), current_size);

    this->total_point_count_ = new_total;
    this->next_point_id_ = std::max<int32_t>(max_identifier + 1, 0);

    if (new_total == 0) {
        this->root_index_ = -1;
        this->host_nodes_.clear();
        this->host_leaf_points_.clear();
        this->host_subtree_sizes_.clear();
        this->bbox_min_ = Eigen::Vector3f::Zero();
        this->bbox_max_ = Eigen::Vector3f::Zero();
        this->snapshot_ids_.clear();
        this->device_points_.clear();
        this->device_point_ids_.clear();
        this->device_dirty_ = true;
        return;
    }

    for (size_t node_idx = this->host_nodes_.size(); node_idx-- > 0;) {
        this->recompute_subtree_size(static_cast<int32_t>(node_idx));
    }

    this->device_dirty_ = true;
}

/// @brief Recursive removal routine that prunes empty nodes on the way back up.
/// @param node_index Index of the current node being inspected.
/// @param point Point to search for.
/// @param tolerance_sq Squared tolerance for comparisons to avoid repeated sqrt operations.
/// @return True when a point was erased in the subtree.
inline bool Octree::remove_recursive(int32_t node_index, const PointType& point, float tolerance_sq) {
    Node& node = this->host_nodes_[static_cast<size_t>(node_index)];
    bool removed = false;
    if (node.is_leaf) {
        auto& pts = this->host_leaf_points_[static_cast<size_t>(node_index)];
        auto it = std::find_if(pts.begin(), pts.end(), [&](const PointRecord& record) {
            return squared_distance(record.point, point) <= tolerance_sq;
        });
        if (it != pts.end()) {
            pts.erase(it);
            this->host_subtree_sizes_[static_cast<size_t>(node_index)] = pts.size();
            node.data.leaf.point_count = static_cast<uint32_t>(pts.size());
            removed = true;
        }
    } else {
        for (size_t child = 0; child < 8; ++child) {
            const int32_t child_index = node.data.children[child];
            if (child_index < 0) {
                continue;
            }
            if (!this->host_subtree_sizes_[static_cast<size_t>(child_index)]) {
                continue;
            }
            const auto& child_node = this->host_nodes_[static_cast<size_t>(child_index)];
            const BoundingBox bounds{child_node.min_bounds, child_node.max_bounds};
            const float aabb_distance = distance_to_aabb(bounds.min_bounds, bounds.max_bounds,
                                                         Eigen::Vector3f(point.x(), point.y(), point.z()));
            if (aabb_distance > tolerance_sq) {
                continue;
            }
            if (this->remove_recursive(child_index, point, tolerance_sq)) {
                removed = true;
            }
            if (this->host_subtree_sizes_[static_cast<size_t>(child_index)] == 0) {
                node.data.children[child] = -1;
            }
            if (removed) {
                break;
            }
        }
        this->recompute_subtree_size(node_index);
    }
    return removed;
}

/// @brief Remove every point that lies inside the provided axis-aligned bounding box.
/// @param region Bounding region that will be emptied.
/// @return Number of points that were erased.
inline size_t Octree::delete_box(const BoundingBox& region) {
    if (this->root_index_ < 0) {
        return 0;
    }
    const size_t before = this->total_point_count_;
    if (this->delete_box_recursive(this->root_index_, region)) {
        // Root cleared completely.
    }
    if (this->root_index_ >= 0) {
        this->host_subtree_sizes_[static_cast<size_t>(this->root_index_)] = this->total_point_count_;
    }
    const size_t removed = before - this->total_point_count_;
    if (removed > 0) {
        this->device_dirty_ = true;
    }
    return removed;
}

/// @brief Recursive helper for @ref delete_box that supports partial overlap.
/// @param node_index Index of the node currently processed.
/// @param region Bounding box defining the delete region.
/// @return True when the subtree becomes empty and can be pruned.
inline bool Octree::delete_box_recursive(int32_t node_index, const BoundingBox& region) {
    Node& node = this->host_nodes_[static_cast<size_t>(node_index)];
    const BoundingBox node_bounds{node.min_bounds, node.max_bounds};
    if (!region.intersects(node_bounds)) {
        return false;
    }

    if (region.fully_contains(node_bounds)) {
        this->total_point_count_ -= this->host_subtree_sizes_[static_cast<size_t>(node_index)];
        this->host_leaf_points_[static_cast<size_t>(node_index)].clear();
        this->host_leaf_points_[static_cast<size_t>(node_index)].shrink_to_fit();
        for (size_t child = 0; child < 8; ++child) {
            node.data.children[child] = -1;
        }
        node.is_leaf = 1u;
        this->host_subtree_sizes_[static_cast<size_t>(node_index)] = 0;
        node.data.leaf.point_count = 0;
        return true;
    }

    if (node.is_leaf) {
        auto& pts = this->host_leaf_points_[static_cast<size_t>(node_index)];
        auto it = std::remove_if(pts.begin(), pts.end(),
                                 [&](const PointRecord& record) { return region.contains(record.point); });
        if (it != pts.end()) {
            this->total_point_count_ -= static_cast<size_t>(std::distance(it, pts.end()));
            pts.erase(it, pts.end());
            this->host_subtree_sizes_[static_cast<size_t>(node_index)] = pts.size();
            node.data.leaf.point_count = static_cast<uint32_t>(pts.size());
        }
        return this->host_subtree_sizes_[static_cast<size_t>(node_index)] == 0;
    }

    for (size_t child = 0; child < 8; ++child) {
        const int32_t child_idx = node.data.children[child];
        if (child_idx < 0) {
            continue;
        }
        if (this->delete_box_recursive(child_idx, region)) {
            node.data.children[child] = -1;
        }
    }

    this->recompute_subtree_size(node_index);
    return this->host_subtree_sizes_[static_cast<size_t>(node_index)] == 0;
}

/// @brief Collect identifiers of every point within the specified radius around a query point.
/// @param query Query position expressed in the same coordinate system as the tree.
/// @param radius Search radius in metres.
/// @return Vector containing identifiers of matching points.
inline std::vector<int32_t> Octree::radius_search(const PointType& query, float radius) const {
    this->sync_device_buffers();
    if (this->root_index_ < 0 || this->total_point_count_ == 0) {
        return {};
    }

    const float radius_sq = radius * radius;
    std::vector<int32_t> result;
    result.reserve(16);

    std::vector<int32_t> stack;
    stack.push_back(this->root_index_);

    while (!stack.empty()) {
        const int32_t node_index = stack.back();
        stack.pop_back();
        const Node& node = this->host_nodes_[static_cast<size_t>(node_index)];
        const BoundingBox bounds{node.min_bounds, node.max_bounds};
        const float dist_sq =
            distance_to_aabb(bounds.min_bounds, bounds.max_bounds, Eigen::Vector3f(query.x(), query.y(), query.z()));
        if (dist_sq > radius_sq) {
            continue;
        }

        if (node.is_leaf) {
            const auto& pts = this->host_leaf_points_[static_cast<size_t>(node_index)];
            for (size_t i = 0; i < pts.size(); ++i) {
                if (squared_distance(pts[i].point, query) <= radius_sq) {
                    result.push_back(pts[i].id);
                }
            }
        } else {
            for (size_t child = 0; child < 8; ++child) {
                const int32_t child_index = node.data.children[child];
                if (child_index >= 0 && this->host_subtree_sizes_[static_cast<size_t>(child_index)] > 0) {
                    stack.push_back(child_index);
                }
            }
        }
    }

    return result;
}

/// @brief Grow the root bounding box until it encloses the provided point.
/// @param point The point to be enclosed by the root bounding box.
inline void Octree::ensure_root_bounds(const PointType& point) {
    const Eigen::Vector3f point_vec(point.x(), point.y(), point.z());
    if (this->root_index_ < 0) {
        this->bbox_min_ = point_vec - Eigen::Vector3f(this->resolution_, this->resolution_, this->resolution_);
        this->bbox_max_ = point_vec + Eigen::Vector3f(this->resolution_, this->resolution_, this->resolution_);
        std::vector<PointRecord> pts;
        this->root_index_ = this->create_host_node(this->bbox_min_, this->bbox_max_, std::move(pts), 0);
        return;
    }

    const Node& root = this->host_nodes_[static_cast<size_t>(this->root_index_)];
    BoundingBox root_bounds{root.min_bounds, root.max_bounds};
    if (root_bounds.contains(point_vec)) {
        return;
    }

    const Eigen::Vector3f new_min = root_bounds.min_bounds.cwiseMin(point_vec);
    const Eigen::Vector3f new_max = root_bounds.max_bounds.cwiseMax(point_vec);

    Node new_root{};
    new_root.min_bounds = new_min;
    new_root.max_bounds = new_max;
    new_root.is_leaf = 0u;
    for (size_t child = 0; child < 8; ++child) {
        new_root.data.children[child] = -1;
    }

    int octant = 0;
    {
        const Eigen::Vector3f center = 0.5f * (new_min + new_max);
        const Eigen::Vector3f old_center = 0.5f * (root_bounds.min_bounds + root_bounds.max_bounds);
        if (old_center.x() >= center.x()) {
            octant |= 1;
        }
        if (old_center.y() >= center.y()) {
            octant |= 2;
        }
        if (old_center.z() >= center.z()) {
            octant |= 4;
        }
    }

    const int32_t new_root_index = static_cast<int32_t>(this->host_nodes_.size());
    this->host_nodes_.push_back(new_root);
    this->host_leaf_points_.emplace_back();
    this->host_subtree_sizes_.push_back(this->total_point_count_);
    this->host_nodes_[static_cast<size_t>(new_root_index)].data.children[static_cast<size_t>(octant)] =
        this->root_index_;
    this->root_index_ = new_root_index;
    this->host_subtree_sizes_[static_cast<size_t>(this->root_index_)] = this->total_point_count_;
    this->bbox_min_ = new_min;
    this->bbox_max_ = new_max;
}

=======
>>>>>>> a0a3679c
/// @brief Calculate the bounding box for a child octant of the provided node.
/// @param node Parent node whose child bounds are requested.
/// @param child_index Index of the child (0-7).
/// @return Bounding box describing the child octant.
inline Octree::BoundingBox Octree::child_bounds(const Node& node, size_t child_index) const {
    const Eigen::Vector3f min_bounds = node.bounds.min_bounds;
    const Eigen::Vector3f max_bounds = node.bounds.max_bounds;
    const Eigen::Vector3f center = node.bounds.center();

    BoundingBox result;
    result.min_bounds = min_bounds;
    result.max_bounds = max_bounds;

    result.min_bounds.x() = (child_index & 1) ? center.x() : min_bounds.x();
    result.max_bounds.x() = (child_index & 1) ? max_bounds.x() : center.x();
    result.min_bounds.y() = (child_index & 2) ? center.y() : min_bounds.y();
    result.max_bounds.y() = (child_index & 2) ? max_bounds.y() : center.y();
    result.min_bounds.z() = (child_index & 4) ? center.z() : min_bounds.z();
    result.max_bounds.z() = (child_index & 4) ? max_bounds.z() : center.z();

    return result;
}

/// @brief Recalculate the number of points contained inside the subtree rooted at @p node_index.
/// @param node_index Index of the subtree's root node.
inline void Octree::recompute_subtree_size(int32_t node_index) {
    Node& node = this->host_nodes_[static_cast<size_t>(node_index)];
    if (node.is_leaf) {
        const size_t count = this->host_leaf_points_[static_cast<size_t>(node_index)].size();
        this->host_subtree_sizes_[static_cast<size_t>(node_index)] = count;
        node.data.leaf.point_count = static_cast<uint32_t>(count);
        return;
    }

    size_t total = 0;
    for (size_t child = 0; child < 8; ++child) {
        const int32_t child_index = node.data.children[child];
        if (child_index >= 0) {
            total += this->host_subtree_sizes_[static_cast<size_t>(child_index)];
        }
    }

    this->host_subtree_sizes_[static_cast<size_t>(node_index)] = total;
    if (total == 0) {
        node.is_leaf = 1u;
        for (size_t child = 0; child < 8; ++child) {
            node.data.children[child] = -1;
        }
        this->host_leaf_points_[static_cast<size_t>(node_index)].clear();
        node.data.leaf.point_count = 0;
    }
}

/// @brief Non-const overload for device buffer synchronisation that calls the const version.
inline void Octree::sync_device_buffers() { const_cast<const Octree*>(this)->sync_device_buffers(); }

/// @brief Upload host nodes and leaf points to the device buffers on demand.
inline void Octree::sync_device_buffers() const {
    if (!this->device_dirty_) {
        return;
    }

    if (this->root_index_ < 0 || this->total_point_count_ == 0) {
        this->nodes_.clear();
        this->device_points_.clear();
        this->device_point_ids_.clear();
        this->device_dirty_ = false;
        return;
    }

    const size_t node_count = this->host_nodes_.size();
    const size_t point_count = this->total_point_count_;

    // Allocate fresh shared memory buffers for the current host-side tree snapshot.
    this->nodes_ = {node_count, Node{}, *this->queue_.ptr};
    this->device_points_ = {point_count, PointType(), *this->queue_.ptr};
    this->device_point_ids_ = {point_count, 0, *this->queue_.ptr};

    size_t offset = 0;

    for (size_t idx = 0; idx < node_count; ++idx) {
        Node device_node = this->host_nodes_[idx];
        if (device_node.is_leaf) {
            const auto& points = this->host_leaf_points_[idx];
            device_node.data.leaf.start_index = static_cast<uint32_t>(offset);
            device_node.data.leaf.point_count = static_cast<uint32_t>(points.size());
            for (size_t i = 0; i < points.size(); ++i) {
                const auto& record = points[i];
                this->device_points_[offset + i] = record.point;
                this->device_point_ids_[offset + i] = record.id;
            }
            offset += points.size();
        }
        this->nodes_[idx] = device_node;
    }

    this->device_dirty_ = false;
}

inline Octree::Ptr Octree::build(const sycl_utils::DeviceQueue& queue, const PointCloudShared& points, float resolution,
                                 size_t max_points_per_node) {
    auto tree = std::make_shared<Octree>(queue, resolution, max_points_per_node);
    if (!queue.ptr) {
        throw std::runtime_error("Octree queue is not initialised");
    }

    tree->build_from_cloud(points);
    tree->sync_device_buffers();
    return tree;
}

// Dispatch helper that selects an appropriate MAX_K bound at compile time.
inline sycl_utils::events Octree::knn_search_async(const PointCloudShared& queries, const size_t k, KNNResult& result,
                                                   const std::vector<sycl::event>& depends) const {
    constexpr size_t MAX_STACK_DEPTH = 32;
    if (k == 0) {
        const size_t query_size = queries.points ? queries.points->size() : 0;
        if (result.indices == nullptr || result.distances == nullptr) {
            result.allocate(this->queue_, query_size, 0);
        } else {
            result.resize(query_size, 0);
        }
        return sycl_utils::events();
    }

    if (k == 1) {
        return knn_search_async_impl<1, MAX_STACK_DEPTH>(queries, k, result, depends);
    } else if (k <= 10) {
        return knn_search_async_impl<10, MAX_STACK_DEPTH>(queries, k, result, depends);
    } else if (k <= 20) {
        return knn_search_async_impl<20, MAX_STACK_DEPTH>(queries, k, result, depends);
    } else if (k <= 30) {
        return knn_search_async_impl<30, MAX_STACK_DEPTH>(queries, k, result, depends);
    } else if (k <= 40) {
        return knn_search_async_impl<40, MAX_STACK_DEPTH>(queries, k, result, depends);
    } else if (k <= 50) {
        return knn_search_async_impl<50, MAX_STACK_DEPTH>(queries, k, result, depends);
    } else if (k <= 100) {
        return knn_search_async_impl<100, MAX_STACK_DEPTH>(queries, k, result, depends);
    }

    throw std::runtime_error("Requested neighbour count exceeds the supported maximum");
}

template <size_t MAX_K, size_t MAX_DEPTH>
// Core implementation of the octree kNN search.
inline sycl_utils::events Octree::knn_search_async_impl(const PointCloudShared& queries, size_t k, KNNResult& result,
                                                        const std::vector<sycl::event>& depends) const {
    static_assert(MAX_DEPTH > 0, "MAX_DEPTH must be greater than zero");
    static_assert(MAX_K > 0, "MAX_K must be greater than zero");

    if (!this->queue_.ptr) {
        throw std::runtime_error("Octree queue is not initialised");
    }
    if (!queries.points) {
        throw std::runtime_error("Query cloud is not initialised");
    }
    if (k > MAX_K) {
        throw std::runtime_error("Requested neighbour count exceeds the compile-time limit");
    }

    this->sync_device_buffers();

    const size_t target_size = this->total_point_count_;
    const size_t node_count = this->nodes_.size();
    const int32_t root_index = this->root_index_;

    const size_t query_size = queries.points->size();
    if (result.indices == nullptr || result.distances == nullptr) {
        result.allocate(this->queue_, query_size, k);
    } else {
        result.resize(query_size, k);
    }

    if (target_size > 0 && (node_count == 0 || this->device_points_.empty())) {
        throw std::runtime_error("Octree structure has not been initialized");
    }

    auto search_task = [=](sycl::handler& handler) {
        const size_t work_group_size = this->queue_.get_work_group_size();
        const size_t global_size = this->queue_.get_global_size(query_size);

        if (!depends.empty()) {
            handler.depends_on(depends);
        }

        auto indices_ptr = result.indices->data();
        auto distances_ptr = result.distances->data();
        const auto query_points_ptr = queries.points->data();
        const auto nodes_ptr = this->nodes_.data();
        const auto leaf_points_ptr = this->device_points_.data();
        const auto leaf_ids_ptr = this->device_point_ids_.data();

        handler.parallel_for(sycl::nd_range<1>(global_size, work_group_size), [=](sycl::nd_item<1> item) {
            const size_t query_idx = item.get_global_id(0);

            if (query_idx >= query_size) {
                return;
            }
            if (target_size == 0) {
                return;
            }

            const auto query_point = query_points_ptr[query_idx];
            const Eigen::Vector3f query_point_vec(query_point.x(), query_point.y(), query_point.z());

            NodeEntry bestK[MAX_K];  // descending order. head data is largest dist_sq
            std::fill(bestK, bestK + MAX_K, NodeEntry{-1, std::numeric_limits<float>::max()});

            NodeEntry stack[MAX_DEPTH];
            size_t stack_size = 0;
            size_t neighbour_count = 0;

            auto heap_swap = [&](size_t a, size_t b) { std::swap(bestK[a], bestK[b]); };

            auto sift_up = [&](size_t idx) {
                while (idx > 0) {
                    const size_t parent = (idx - 1) / 2;
                    if (bestK[parent].dist_sq >= bestK[idx].dist_sq) {
                        break;
                    }
                    heap_swap(parent, idx);
                    idx = parent;
                }
            };

            auto sift_down = [&](size_t idx, size_t heap_size) {
                while (true) {
                    const size_t left = idx * 2 + 1;
                    if (left >= heap_size) {
                        break;
                    }
                    size_t largest = left;
                    const size_t right = left + 1;
                    if (right < heap_size && bestK[right].dist_sq > bestK[largest].dist_sq) {
                        largest = right;
                    }
                    if (bestK[idx].dist_sq >= bestK[largest].dist_sq) {
                        break;
                    }
                    heap_swap(idx, largest);
                    idx = largest;
                }
            };

            auto current_worst = [&]() {
                return neighbour_count < k ? std::numeric_limits<float>::infinity() : bestK[0].dist_sq;
            };

            auto push_candidate = [&](float distance_sq, int32_t index) {
                if (neighbour_count < k) {
                    bestK[neighbour_count++] = {index, distance_sq};
                    sift_up(neighbour_count - 1);
                } else if (distance_sq < bestK[0].dist_sq) {
                    bestK[0] = {index, distance_sq};  // overwrite worst result
                    sift_down(0, neighbour_count);
                }
            };

            auto push_node_to_stack = [&](int32_t node_idx, float distance_sq) {
                if (stack_size < MAX_DEPTH) {
                    stack[stack_size++] = {node_idx, distance_sq};
                } else {
                    size_t worst_pos = 0;
                    float worst_dist = stack[0].dist_sq;
                    for (size_t i = 1; i < stack_size; ++i) {
                        if (stack[i].dist_sq > worst_dist) {
                            worst_dist = stack[i].dist_sq;
                            worst_pos = i;
                        }
                    }
                    if (distance_sq < worst_dist) {
                        stack[worst_pos] = {node_idx, distance_sq};
                    }
                }
            };

            if (node_count == 0 || root_index < 0) {
                return;
            }

            push_node_to_stack(root_index, distance_to_aabb(nodes_ptr[root_index].bounds.min_bounds,
                                                            nodes_ptr[root_index].bounds.max_bounds, query_point_vec));

            while (stack_size > 0) {
                size_t best_pos = 0;
                float best_dist = stack[0].dist_sq;
                for (size_t i = 1; i < stack_size; ++i) {
                    if (stack[i].dist_sq < best_dist) {
                        best_dist = stack[i].dist_sq;
                        best_pos = i;
                    }
                }

                const int32_t current_node_idx = stack[best_pos].nodeIdx;
                --stack_size;
                stack[best_pos] = stack[stack_size];

                if (best_dist > current_worst()) {
                    continue;
                }

                const Node current_node = nodes_ptr[current_node_idx];
                if (current_node.is_leaf) {
                    const uint32_t leaf_start = current_node.data.leaf.start_index;
                    const uint32_t leaf_count = current_node.data.leaf.point_count;
                    for (uint32_t i = 0; i < leaf_count; ++i) {
                        const auto target_point = leaf_points_ptr[leaf_start + i];
                        const int32_t point_id = leaf_ids_ptr[leaf_start + i];
                        const PointType diff = eigen_utils::subtract<4, 1>(query_point, target_point);
                        const float dist_sq = eigen_utils::dot<4>(diff, diff);
                        push_candidate(dist_sq, point_id);
                    }
                } else {
                    const auto worst_dist = current_worst();
                    for (size_t child = 0; child < 8; ++child) {
                        const int32_t child_idx = current_node.data.children[child];
                        if (child_idx < 0) {
                            continue;
                        }
                        const auto min_bounds = nodes_ptr[child_idx].bounds.min_bounds;
                        const auto max_bounds = nodes_ptr[child_idx].bounds.max_bounds;

                        const float dx = sycl::fmax(0.0f, sycl::fmax(min_bounds.x() - query_point_vec.x(),
                                                                     query_point_vec.x() - max_bounds.x()));
                        const float dy = sycl::fmax(0.0f, sycl::fmax(min_bounds.y() - query_point_vec.y(),
                                                                     query_point_vec.y() - max_bounds.y()));
                        const float dz = sycl::fmax(0.0f, sycl::fmax(min_bounds.z() - query_point_vec.z(),
                                                                     query_point_vec.z() - max_bounds.z()));
                        if (dx > worst_dist || dy > worst_dist || dz > worst_dist) {
                            continue;
                        }
                        const float child_dist = sycl::fma(dx, dx, sycl::fma(dy, dy, dz * dz));

                        if (child_dist <= worst_dist) {
                            push_node_to_stack(child_idx, child_dist);
                        }
                    }
                }
            }

            size_t heap_size = neighbour_count;
            while (heap_size > 1) {
                const size_t last = heap_size - 1;
                heap_swap(0, last);
                --heap_size;
                sift_down(0, heap_size);
            }

            for (size_t i = 0; i < k; ++i) {
                indices_ptr[query_idx * k + i] = bestK[i].nodeIdx;
                distances_ptr[query_idx * k + i] = bestK[i].dist_sq;
            }
        });
    };

    sycl_utils::events events;
    events += this->queue_.ptr->submit(search_task);
    return events;
}

}  // namespace knn

}  // namespace algorithms

}  // namespace sycl_points<|MERGE_RESOLUTION|>--- conflicted
+++ resolved
@@ -153,32 +153,9 @@
     /// @brief Number of points stored in the Octree.
     [[nodiscard]] size_t size() const { return this->total_point_count_; }
 
-<<<<<<< HEAD
-    /// @brief Insert a new point into the tree.
-    void insert(const PointType& point);
-
-    /// @brief Remove the first point matching the provided coordinates within a tolerance.
-    /// @return True when a point was removed.
-    bool remove(const PointType& point, float tolerance = 1e-5f);
-
     /// @brief Compact the tree by removing nodes flagged for deletion.
     void remove_nodes_by_flags(const shared_vector<uint8_t>& flags, const shared_vector<int32_t>& indices);
 
-    /// @brief Delete all points inside the provided bounding box.
-    /// @return Number of points removed.
-    size_t delete_box(const BoundingBox& region);
-
-    /// @brief Gather all point identifiers that lie within the radius from the query point.
-    [[nodiscard]] std::vector<int32_t> radius_search(const PointType& query, float radius) const;
-
-    /// @brief Retrieve a snapshot of the points stored in the tree in canonical order.
-    [[nodiscard]] std::vector<PointType> snapshot_points() const;
-
-    /// @brief Retrieve the original identifiers for the snapshot points in the same order.
-    [[nodiscard]] std::vector<int32_t> snapshot_ids() const;
-
-=======
->>>>>>> a0a3679c
 private:
     /// @brief Host-side storage for a point and its persistent identifier.
     struct PointRecord {
@@ -408,409 +385,6 @@
     }
 }
 
-<<<<<<< HEAD
-/// @brief Insert a single point into the octree.
-/// @param point The point to insert.
-inline void Octree::insert(const PointType& point) {
-    this->ensure_root_bounds(point);
-    const int32_t id = this->next_point_id_++;
-    this->insert_recursive(this->root_index_, point, id, 0);
-    this->total_point_count_ += 1;
-    this->device_dirty_ = true;
-}
-
-/// @brief Internal helper that performs the recursive insert traversal.
-/// @param node_index Index of the current node.
-/// @param point Point to be inserted.
-/// @param id Stable identifier assigned to the point.
-/// @param depth Current depth of the traversal for termination checks.
-inline void Octree::insert_recursive(int32_t node_index, const PointType& point, int32_t id, size_t depth) {
-    Node& node = this->host_nodes_[static_cast<size_t>(node_index)];
-    if (node.is_leaf) {
-        this->host_leaf_points_[static_cast<size_t>(node_index)].push_back(PointRecord{point, id});
-        this->host_subtree_sizes_[static_cast<size_t>(node_index)] =
-            this->host_leaf_points_[static_cast<size_t>(node_index)].size();
-        node.data.leaf.point_count =
-            static_cast<uint32_t>(this->host_leaf_points_[static_cast<size_t>(node_index)].size());
-        this->subdivide_leaf(node_index, depth);
-        return;
-    }
-
-    int octant = 0;
-    {
-        const Eigen::Vector3f min_bounds = node.min_bounds;
-        const Eigen::Vector3f max_bounds = node.max_bounds;
-        const Eigen::Vector3f center = 0.5f * (min_bounds + max_bounds);
-
-        if (point.x() >= center.x()) {
-            octant |= 1;
-        }
-        if (point.y() >= center.y()) {
-            octant |= 2;
-        }
-        if (point.z() >= center.z()) {
-            octant |= 4;
-        }
-    }
-
-    const size_t child_index = static_cast<size_t>(octant);
-    if (child_index >= 8) {
-        throw std::out_of_range("Octree child index out of bounds");
-    }
-    const int32_t existing_child = node.data.children[child_index];
-    if (existing_child < 0) {
-        std::vector<PointRecord> new_points;
-        new_points.push_back(PointRecord{point, id});
-        const auto child_bounds_value = this->child_bounds(node, child_index);
-        const int32_t new_child = this->create_host_node(child_bounds_value.min_bounds, child_bounds_value.max_bounds,
-                                                         std::move(new_points), depth + 1);
-        Node& refreshed_node = this->host_nodes_[static_cast<size_t>(node_index)];
-        refreshed_node.data.children[child_index] = new_child;
-    } else {
-        this->insert_recursive(existing_child, point, id, depth + 1);
-    }
-
-    this->recompute_subtree_size(node_index);
-}
-
-/// @brief Remove the first point matching the query within the specified tolerance.
-/// @param point Position of the target point.
-/// @param tolerance Euclidean distance tolerance used for comparisons.
-/// @return True when a matching point was found and removed.
-inline bool Octree::remove(const PointType& point, float tolerance) {
-    if (this->root_index_ < 0) {
-        return false;
-    }
-    const float tolerance_sq = tolerance * tolerance;
-    const bool removed = this->remove_recursive(this->root_index_, point, tolerance_sq);
-    if (removed) {
-        this->total_point_count_ -= 1;
-        this->device_dirty_ = true;
-    }
-    return removed;
-}
-
-/// @brief Remove nodes according to externally computed flags and remap surviving identifiers.
-/// @param flags Inclusion flags where zero indicates removal and non-zero keeps the point.
-/// @param indices Mapping from old identifiers to compacted indices for kept points.
-inline void Octree::remove_nodes_by_flags(const shared_vector<uint8_t>& flags,
-                                          const shared_vector<int32_t>& indices) {
-    const size_t current_size = this->total_point_count_;
-    if (flags.size() != current_size || indices.size() != current_size) {
-        throw std::runtime_error("flags size must match octree point count.");
-    }
-
-    if (current_size == 0 || this->root_index_ < 0) {
-        return;
-    }
-
-    // Hint that the flag buffers will be accessed on the host prior to compaction.
-    this->queue_.set_accessed_by_host(flags.data(), current_size);
-    this->queue_.set_accessed_by_host(indices.data(), current_size);
-
-    const auto* flags_ptr = flags.data();
-    const auto* indices_ptr = indices.data();
-
-    size_t new_total = 0;
-    int32_t max_identifier = -1;
-
-    for (size_t node_idx = 0; node_idx < this->host_nodes_.size(); ++node_idx) {
-        Node& node = this->host_nodes_[node_idx];
-        if (!node.is_leaf) {
-            continue;
-        }
-
-        auto& points = this->host_leaf_points_[node_idx];
-        size_t write_idx = 0;
-
-        for (size_t read_idx = 0; read_idx < points.size(); ++read_idx) {
-            PointRecord& record = points[read_idx];
-            const int32_t record_id = record.id;
-
-            if (record_id < 0 || static_cast<size_t>(record_id) >= current_size) {
-                // Preserve points that fall outside of the provided flag range.
-                points[write_idx++] = record;
-                max_identifier = std::max(max_identifier, record.id);
-                ++new_total;
-                continue;
-            }
-
-            if (flags_ptr[record_id] == 0) {
-                continue;
-            }
-
-            const int32_t remapped_id = indices_ptr[record_id];
-            if (remapped_id < 0) {
-                throw std::runtime_error("indices must provide non-negative ids for kept points.");
-            }
-
-            record.id = remapped_id;
-            points[write_idx++] = record;
-            max_identifier = std::max(max_identifier, remapped_id);
-            ++new_total;
-        }
-
-        points.resize(write_idx);
-        this->host_subtree_sizes_[node_idx] = write_idx;
-        node.data.leaf.point_count = static_cast<uint32_t>(write_idx);
-    }
-
-    // Release the host access hints as compaction is complete.
-    this->queue_.clear_accessed_by_host(flags.data(), current_size);
-    this->queue_.clear_accessed_by_host(indices.data(), current_size);
-
-    this->total_point_count_ = new_total;
-    this->next_point_id_ = std::max<int32_t>(max_identifier + 1, 0);
-
-    if (new_total == 0) {
-        this->root_index_ = -1;
-        this->host_nodes_.clear();
-        this->host_leaf_points_.clear();
-        this->host_subtree_sizes_.clear();
-        this->bbox_min_ = Eigen::Vector3f::Zero();
-        this->bbox_max_ = Eigen::Vector3f::Zero();
-        this->snapshot_ids_.clear();
-        this->device_points_.clear();
-        this->device_point_ids_.clear();
-        this->device_dirty_ = true;
-        return;
-    }
-
-    for (size_t node_idx = this->host_nodes_.size(); node_idx-- > 0;) {
-        this->recompute_subtree_size(static_cast<int32_t>(node_idx));
-    }
-
-    this->device_dirty_ = true;
-}
-
-/// @brief Recursive removal routine that prunes empty nodes on the way back up.
-/// @param node_index Index of the current node being inspected.
-/// @param point Point to search for.
-/// @param tolerance_sq Squared tolerance for comparisons to avoid repeated sqrt operations.
-/// @return True when a point was erased in the subtree.
-inline bool Octree::remove_recursive(int32_t node_index, const PointType& point, float tolerance_sq) {
-    Node& node = this->host_nodes_[static_cast<size_t>(node_index)];
-    bool removed = false;
-    if (node.is_leaf) {
-        auto& pts = this->host_leaf_points_[static_cast<size_t>(node_index)];
-        auto it = std::find_if(pts.begin(), pts.end(), [&](const PointRecord& record) {
-            return squared_distance(record.point, point) <= tolerance_sq;
-        });
-        if (it != pts.end()) {
-            pts.erase(it);
-            this->host_subtree_sizes_[static_cast<size_t>(node_index)] = pts.size();
-            node.data.leaf.point_count = static_cast<uint32_t>(pts.size());
-            removed = true;
-        }
-    } else {
-        for (size_t child = 0; child < 8; ++child) {
-            const int32_t child_index = node.data.children[child];
-            if (child_index < 0) {
-                continue;
-            }
-            if (!this->host_subtree_sizes_[static_cast<size_t>(child_index)]) {
-                continue;
-            }
-            const auto& child_node = this->host_nodes_[static_cast<size_t>(child_index)];
-            const BoundingBox bounds{child_node.min_bounds, child_node.max_bounds};
-            const float aabb_distance = distance_to_aabb(bounds.min_bounds, bounds.max_bounds,
-                                                         Eigen::Vector3f(point.x(), point.y(), point.z()));
-            if (aabb_distance > tolerance_sq) {
-                continue;
-            }
-            if (this->remove_recursive(child_index, point, tolerance_sq)) {
-                removed = true;
-            }
-            if (this->host_subtree_sizes_[static_cast<size_t>(child_index)] == 0) {
-                node.data.children[child] = -1;
-            }
-            if (removed) {
-                break;
-            }
-        }
-        this->recompute_subtree_size(node_index);
-    }
-    return removed;
-}
-
-/// @brief Remove every point that lies inside the provided axis-aligned bounding box.
-/// @param region Bounding region that will be emptied.
-/// @return Number of points that were erased.
-inline size_t Octree::delete_box(const BoundingBox& region) {
-    if (this->root_index_ < 0) {
-        return 0;
-    }
-    const size_t before = this->total_point_count_;
-    if (this->delete_box_recursive(this->root_index_, region)) {
-        // Root cleared completely.
-    }
-    if (this->root_index_ >= 0) {
-        this->host_subtree_sizes_[static_cast<size_t>(this->root_index_)] = this->total_point_count_;
-    }
-    const size_t removed = before - this->total_point_count_;
-    if (removed > 0) {
-        this->device_dirty_ = true;
-    }
-    return removed;
-}
-
-/// @brief Recursive helper for @ref delete_box that supports partial overlap.
-/// @param node_index Index of the node currently processed.
-/// @param region Bounding box defining the delete region.
-/// @return True when the subtree becomes empty and can be pruned.
-inline bool Octree::delete_box_recursive(int32_t node_index, const BoundingBox& region) {
-    Node& node = this->host_nodes_[static_cast<size_t>(node_index)];
-    const BoundingBox node_bounds{node.min_bounds, node.max_bounds};
-    if (!region.intersects(node_bounds)) {
-        return false;
-    }
-
-    if (region.fully_contains(node_bounds)) {
-        this->total_point_count_ -= this->host_subtree_sizes_[static_cast<size_t>(node_index)];
-        this->host_leaf_points_[static_cast<size_t>(node_index)].clear();
-        this->host_leaf_points_[static_cast<size_t>(node_index)].shrink_to_fit();
-        for (size_t child = 0; child < 8; ++child) {
-            node.data.children[child] = -1;
-        }
-        node.is_leaf = 1u;
-        this->host_subtree_sizes_[static_cast<size_t>(node_index)] = 0;
-        node.data.leaf.point_count = 0;
-        return true;
-    }
-
-    if (node.is_leaf) {
-        auto& pts = this->host_leaf_points_[static_cast<size_t>(node_index)];
-        auto it = std::remove_if(pts.begin(), pts.end(),
-                                 [&](const PointRecord& record) { return region.contains(record.point); });
-        if (it != pts.end()) {
-            this->total_point_count_ -= static_cast<size_t>(std::distance(it, pts.end()));
-            pts.erase(it, pts.end());
-            this->host_subtree_sizes_[static_cast<size_t>(node_index)] = pts.size();
-            node.data.leaf.point_count = static_cast<uint32_t>(pts.size());
-        }
-        return this->host_subtree_sizes_[static_cast<size_t>(node_index)] == 0;
-    }
-
-    for (size_t child = 0; child < 8; ++child) {
-        const int32_t child_idx = node.data.children[child];
-        if (child_idx < 0) {
-            continue;
-        }
-        if (this->delete_box_recursive(child_idx, region)) {
-            node.data.children[child] = -1;
-        }
-    }
-
-    this->recompute_subtree_size(node_index);
-    return this->host_subtree_sizes_[static_cast<size_t>(node_index)] == 0;
-}
-
-/// @brief Collect identifiers of every point within the specified radius around a query point.
-/// @param query Query position expressed in the same coordinate system as the tree.
-/// @param radius Search radius in metres.
-/// @return Vector containing identifiers of matching points.
-inline std::vector<int32_t> Octree::radius_search(const PointType& query, float radius) const {
-    this->sync_device_buffers();
-    if (this->root_index_ < 0 || this->total_point_count_ == 0) {
-        return {};
-    }
-
-    const float radius_sq = radius * radius;
-    std::vector<int32_t> result;
-    result.reserve(16);
-
-    std::vector<int32_t> stack;
-    stack.push_back(this->root_index_);
-
-    while (!stack.empty()) {
-        const int32_t node_index = stack.back();
-        stack.pop_back();
-        const Node& node = this->host_nodes_[static_cast<size_t>(node_index)];
-        const BoundingBox bounds{node.min_bounds, node.max_bounds};
-        const float dist_sq =
-            distance_to_aabb(bounds.min_bounds, bounds.max_bounds, Eigen::Vector3f(query.x(), query.y(), query.z()));
-        if (dist_sq > radius_sq) {
-            continue;
-        }
-
-        if (node.is_leaf) {
-            const auto& pts = this->host_leaf_points_[static_cast<size_t>(node_index)];
-            for (size_t i = 0; i < pts.size(); ++i) {
-                if (squared_distance(pts[i].point, query) <= radius_sq) {
-                    result.push_back(pts[i].id);
-                }
-            }
-        } else {
-            for (size_t child = 0; child < 8; ++child) {
-                const int32_t child_index = node.data.children[child];
-                if (child_index >= 0 && this->host_subtree_sizes_[static_cast<size_t>(child_index)] > 0) {
-                    stack.push_back(child_index);
-                }
-            }
-        }
-    }
-
-    return result;
-}
-
-/// @brief Grow the root bounding box until it encloses the provided point.
-/// @param point The point to be enclosed by the root bounding box.
-inline void Octree::ensure_root_bounds(const PointType& point) {
-    const Eigen::Vector3f point_vec(point.x(), point.y(), point.z());
-    if (this->root_index_ < 0) {
-        this->bbox_min_ = point_vec - Eigen::Vector3f(this->resolution_, this->resolution_, this->resolution_);
-        this->bbox_max_ = point_vec + Eigen::Vector3f(this->resolution_, this->resolution_, this->resolution_);
-        std::vector<PointRecord> pts;
-        this->root_index_ = this->create_host_node(this->bbox_min_, this->bbox_max_, std::move(pts), 0);
-        return;
-    }
-
-    const Node& root = this->host_nodes_[static_cast<size_t>(this->root_index_)];
-    BoundingBox root_bounds{root.min_bounds, root.max_bounds};
-    if (root_bounds.contains(point_vec)) {
-        return;
-    }
-
-    const Eigen::Vector3f new_min = root_bounds.min_bounds.cwiseMin(point_vec);
-    const Eigen::Vector3f new_max = root_bounds.max_bounds.cwiseMax(point_vec);
-
-    Node new_root{};
-    new_root.min_bounds = new_min;
-    new_root.max_bounds = new_max;
-    new_root.is_leaf = 0u;
-    for (size_t child = 0; child < 8; ++child) {
-        new_root.data.children[child] = -1;
-    }
-
-    int octant = 0;
-    {
-        const Eigen::Vector3f center = 0.5f * (new_min + new_max);
-        const Eigen::Vector3f old_center = 0.5f * (root_bounds.min_bounds + root_bounds.max_bounds);
-        if (old_center.x() >= center.x()) {
-            octant |= 1;
-        }
-        if (old_center.y() >= center.y()) {
-            octant |= 2;
-        }
-        if (old_center.z() >= center.z()) {
-            octant |= 4;
-        }
-    }
-
-    const int32_t new_root_index = static_cast<int32_t>(this->host_nodes_.size());
-    this->host_nodes_.push_back(new_root);
-    this->host_leaf_points_.emplace_back();
-    this->host_subtree_sizes_.push_back(this->total_point_count_);
-    this->host_nodes_[static_cast<size_t>(new_root_index)].data.children[static_cast<size_t>(octant)] =
-        this->root_index_;
-    this->root_index_ = new_root_index;
-    this->host_subtree_sizes_[static_cast<size_t>(this->root_index_)] = this->total_point_count_;
-    this->bbox_min_ = new_min;
-    this->bbox_max_ = new_max;
-}
-
-=======
->>>>>>> a0a3679c
 /// @brief Calculate the bounding box for a child octant of the provided node.
 /// @param node Parent node whose child bounds are requested.
 /// @param child_index Index of the child (0-7).
