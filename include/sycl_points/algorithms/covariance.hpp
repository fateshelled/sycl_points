--- conflicted
+++ resolved
@@ -65,23 +65,23 @@
 }  // namespace kernel
 
 /// @brief Async compute covariance using SYCL
-/// @param kdtree KDTree
+/// @param queue SYCL queue
+/// @param neightbors KNN search result
 /// @param points Point Container
-/// @param k_correspondences Number of neighbor points
 /// @param covs Covariance Container
-/// @return events
-inline sycl_utils::events compute_covariances_async(const knn_search::KDTree& kdtree,
-                                                    const PointContainerShared& points, const size_t k_correspondences,
+/// @return eventscd
+inline sycl_utils::events compute_covariances_async(const sycl_utils::DeviceQueue& queue,
+                                                    const knn_search::KNNResult& neightbors,
+                                                    const PointContainerShared& points,
                                                     CovarianceContainerShared& covs) {
-    const auto neightbors = kdtree.knn_search(points, k_correspondences);
     const size_t N = points.size();
     covs.resize(N);
     if (N == 0) return sycl_utils::events();
 
-    const size_t work_group_size = kdtree.queue.get_work_group_size();
-    const size_t global_size = kdtree.queue.get_global_size(N);
+    const size_t work_group_size = queue.get_work_group_size();
+    const size_t global_size = queue.get_global_size(N);
 
-    auto event = kdtree.queue.ptr->submit([&](sycl::handler& h) {
+    auto event = queue.ptr->submit([&](sycl::handler& h) {
         const auto point_ptr = points.data();
         const auto cov_ptr = covs.data();
         const auto index_ptr = neightbors.indices->data();
@@ -99,6 +99,19 @@
 
 /// @brief Async compute covariance using SYCL
 /// @param kdtree KDTree
+/// @param points Point Container
+/// @param k_correspondences Number of neighbor points
+/// @param covs Covariance Container
+/// @return events
+inline sycl_utils::events compute_covariances_async(const knn_search::KDTree& kdtree,
+                                                    const PointContainerShared& points, const size_t k_correspondences,
+                                                    CovarianceContainerShared& covs) {
+    const auto neightbors = kdtree.knn_search(points, k_correspondences);
+    return compute_covariances_async(kdtree.queue, neightbors, points, covs);
+}
+
+/// @brief Async compute covariance using SYCL
+/// @param kdtree KDTree
 /// @param points Point Cloud
 /// @param k_correspondences Number of neighbor points
 /// @return events
@@ -108,29 +121,6 @@
 }
 
 /// @brief Compute covariance using SYCL
-<<<<<<< HEAD
-/// @param kdtree KDTree
-/// @param points Point Container
-/// @param k_correspondences Number of neighbor points
-/// @return Covariances
-inline CovarianceContainerShared compute_covariances(const knn_search::KDTree& kdtree,
-                                                     const PointContainerShared& points,
-                                                     const size_t k_correspondences) {
-    CovarianceContainerShared covs(points.size(), Covariance::Zero(), CovarianceAllocatorShared(*kdtree.queue.ptr));
-    compute_covariances_async(kdtree, points, k_correspondences, covs).wait();
-    return covs;
-}
-
-/// @brief Compute covariance using SYCL
-/// @param kdtree KDTree
-/// @param points Point Cloud
-/// @param k_correspondences Number of neighbor points
-inline void compute_covariances(const knn_search::KDTree& kdtree, const PointCloudShared& points,
-                                const size_t k_correspondences) {
-    *points.covs = compute_covariances(kdtree, *points.points, k_correspondences);
-}
-
-=======
 /// @param neightbors KNN search result
 /// @param points Point Container
 /// @return events
@@ -140,7 +130,6 @@
 }
 
 
->>>>>>> e06cb326
 /// @brief Async update covariance matrix to a plane
 /// @param points Point Cloud with covatiance
 /// @return events
